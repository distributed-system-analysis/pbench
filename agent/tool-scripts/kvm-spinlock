--- conflicted
+++ resolved
@@ -21,13 +21,9 @@
 interval="10"
 iteration="1"
 options="none"
-<<<<<<< HEAD
+
 case "$script_name" in
 	"sysfs")
-=======
-
-if [ "$script_name" == "sysfs" ]; then
->>>>>>> 02c3b2e4
 	pattern='*'
 	maxdepth=4
 	path=""
@@ -47,11 +43,7 @@
 fi
 
 # Process options and arguments
-<<<<<<< HEAD
-opts=$(getopt -q -o idp --longoptions "username:,password:,interface:,packets:,start-delay:,timeout:,devices:,path:,maxdepth:,pattern:,vm:,dir:,group:,iteration:,interval:,start,stop,install,postprocess" -n "getopt.sh" -- "$@");
-=======
-opts=$(getopt -q -o idp --longoptions "path:,maxdepth:,pattern:,vm:,dir:,group:,iteration:,interval:,profile:,osecomponent:,start,stop,install,postprocess" -n "getopt.sh" -- "$@");
->>>>>>> 02c3b2e4
+opts=$(getopt -q -o idp --longoptions "username:,password:,interface:,packets:,start-delay:,timeout:,devices:,path:,maxdepth:,pattern:,vm:,dir:,group:,iteration:,interval:,profile:,osecomponent:,start,stop,install,postprocess" -n "getopt.sh" -- "$@");
 if [ $? -ne 0 ]; then
 	printf "\n"
 	printf "$script_name: you specified an invalid option\n\n"
@@ -166,7 +158,6 @@
 			shift
 		fi
 		;;
-<<<<<<< HEAD
 		--devices)
 		shift;
 		if [ -n "$1" ]; then
@@ -202,7 +193,6 @@
 			shift
 		fi
 		;;
-=======
 		--profile)
 		shift;
 		if [ -n "$1" ]; then
@@ -216,8 +206,7 @@
 		    osecomponent="$1"
 		    shift
 		fi
-	    ;;
->>>>>>> 02c3b2e4
+	        ;;
 		--)
 		shift;
 		break;
@@ -276,7 +265,6 @@
 esac
 case "$mode" in
 	install)
-<<<<<<< HEAD
 	case "$tool" in
 		kvmtrace)
 		# ensure debugfs is mounted
@@ -315,17 +303,12 @@
 			exit 1
 		fi
 		;;
-	esac
-        ;;
-=======
-	    case "$tool" in
 	        pprof)
 	            check_install_rpm golang
 	            check_install_rpm graphviz
 	        ;;
-	    esac
-	    ;;
->>>>>>> 02c3b2e4
+	esac
+        ;;
 	start)
 	if [ "$tool" == "kvmtrace" ]; then
 		if [ ! -z "$start_delay" ]; then
