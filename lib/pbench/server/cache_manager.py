--- conflicted
+++ resolved
@@ -916,7 +916,6 @@
             except (ValueError, TypeError):
                 source = None
                 size = 0
-        self.logger.info("{} unpacked size (from {}) = {}", self.name, source, size)
         self.unpacked_size = size
         return size
 
@@ -1007,7 +1006,6 @@
                 if process.returncode == 0:
                     size = int(process.stdout.split("\t", maxsplit=1)[0])
                     self.unpacked_size = size
-                    self.logger.info("actual unpacked {} size = {}", self.name, size)
                     Metadata.setvalue(self.dataset, Metadata.SERVER_UNPACKED, size)
             except Exception as e:
                 self.logger.warning("usage check failed: {}", e)
@@ -1440,15 +1438,6 @@
             raise BadFilename(tarfile_path)
         name = Dataset.stem(tarfile_path)
         controller_name = None
-<<<<<<< HEAD
-        try:
-            metadata = Tarball._get_metadata(tarfile_path)
-            controller_name = metadata["run"]["controller"]
-        except Exception as exc:
-            self.logger.warning(
-                "{} metadata.log is missing run.controller: {!r}", name, exc
-            )
-=======
         errwhy = "unknown"
         try:
             metadata = Tarball._get_metadata(tarfile_path)
@@ -1463,19 +1452,14 @@
                     errwhy = "missing 'controller' in 'run' section"
             else:
                 errwhy = "missing 'run' section"
->>>>>>> 58acfe95
 
         if not controller_name:
             controller_name = "unknown"
             self.logger.warning(
-<<<<<<< HEAD
-                "{} has no controller name, assuming {!r}", name, controller_name
-=======
                 "{} has no controller name ({}), assuming {!r}",
                 name,
                 errwhy,
                 controller_name,
->>>>>>> 58acfe95
             )
 
         if name in self.tarballs:
