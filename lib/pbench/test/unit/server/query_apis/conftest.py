--- conflicted
+++ resolved
@@ -2,13 +2,9 @@
 from typing import Any, Dict
 
 import pytest
-<<<<<<< HEAD
-import responses
-import requests
-=======
 import requests
 import responses
->>>>>>> 09c1567f
+
 
 
 @pytest.fixture
