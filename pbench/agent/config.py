import configparser
import os
import pathlib
import sys

from pbench.common import configtools
from pbench.common import exceptions
from pbench.common.constants import AGENT_PATH
from pbench.agent.utils import error_out

AGENT_DEBUG = os.environ.get("AGENT_DEBUG", "False")


def lookup_agent_configuration(filename=None):
    """Return config file PATH"""
    if filename is None:
        pbench_config = os.environ.get("_PBENCH_AGENT_CONFIG", None)
        if pbench_config is None:
            # pbench is not always invoked with -C or --config or the
            # _PBENCH_AGENT_CONFIG environment variable set. Since we
            # really need access to the config file to operate, and we
            # know the location of that config file
            # we check to see if that exists before declaring a problem.
            filename = os.path.join(AGENT_PATH, "config/pbench-agent-default.cfg")
        else:
            filename = pbench_config

    path = pathlib.Path(filename)
    if not path.exists():
        error_out(f"Unable to find configuration: {filename}")

    config_files = configtools.file_list(filename)
    config_files.reverse()

    try:
        config = configparser.ConfigParser()
        config.read(config_files)
    except configparser.Error as e:
        print(e)
        sys.exit(2)

<<<<<<< HEAD
    return filename
=======
    return config
>>>>>>> 419cfc3e


class AgentConfig:
    def __init__(self, cfg_name=None):
        self.cfg_name = cfg_name
        self.pbench_config = lookup_agent_configuration(self.cfg_name)
        try:
            self.agent = self.pbench_config["pbench-agent"]
            self.results = self.pbench_config["results"]
        except KeyError:
            raise exceptions.BadConfig()

    def get_agent(self):
        return self.agent

    def get_results(self):
        return self.results<|MERGE_RESOLUTION|>--- conflicted
+++ resolved
@@ -38,12 +38,8 @@
     except configparser.Error as e:
         print(e)
         sys.exit(2)
-
-<<<<<<< HEAD
+        
     return filename
-=======
-    return config
->>>>>>> 419cfc3e
 
 
 class AgentConfig:
