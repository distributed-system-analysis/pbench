{
  "name": "pbench-dashboard",
  "version": "0.1.0",
  "private": true,
  "dependencies": {
    "@fortawesome/fontawesome-svg-core": "^6.1.1",
    "@fortawesome/free-solid-svg-icons": "^6.1.1",
    "@fortawesome/react-fontawesome": "^0.1.18",
    "@patternfly/patternfly": "^4.183.1",
    "@patternfly/react-core": "^4.198.19",
    "@patternfly/react-table": "^4.75.2",
    "@testing-library/jest-dom": "^5.16.2",
    "@testing-library/react": "^12.1.4",
    "@testing-library/user-event": "^13.5.0",
    "axios": "^0.26.1",
    "classnames": "^2.3.1",
    "customize-cra": "^1.0.0",
    "js-cookie": "^3.0.1",
<<<<<<< HEAD
=======
    "babel-jest": "^27.5.1",
    "gulp": "^4.0.2",
    "jest": "^27.5.1",
    "less-watch-compiler": "^1.16.3",
>>>>>>> e1124bd6
    "patternfly": "^3.9.0",
    "react": "^17.0.2",
    "react-app-rewired": "^2.2.1",
    "react-bootstrap": "^2.1.2",
    "react-dom": "^17.0.2",
    "react-redux": "^7.2.6",
    "react-router": "^6.3.0",
    "react-router-dom": "^6.3.0",
    "react-scripts": "^5.0.0",
    "redux": "^4.1.2",
    "redux-logger": "^3.0.6",
    "redux-thunk": "^2.4.1",
    "rsuite": "^5.6.2",
    "serve": "^13.0.2",
    "validator": "^13.7.0",
    "web-vitals": "^2.1.4"
  },
  "scripts": {
    "start": "react-app-rewired start",
    "build": "react-app-rewired build",
    "test": "react-app-rewired test",
    "eject": "react-scripts eject"
  },
  "eslintConfig": {
    "extends": [
      "react-app",
      "react-app/jest"
    ]
  },
  "browserslist": {
    "production": [
      ">0.2%",
      "not dead",
      "not op_mini all"
    ],
    "development": [
      "last 1 chrome version",
      "last 1 firefox version",
      "last 1 safari version"
    ]
  },
  "devDependencies": {
    "customize-cra-less-loader": "^2.0.0",
    "less": "^4.1.2",
    "less-loader": "^11.0.0"
  }
}<|MERGE_RESOLUTION|>--- conflicted
+++ resolved
@@ -16,13 +16,10 @@
     "classnames": "^2.3.1",
     "customize-cra": "^1.0.0",
     "js-cookie": "^3.0.1",
-<<<<<<< HEAD
-=======
     "babel-jest": "^27.5.1",
     "gulp": "^4.0.2",
     "jest": "^27.5.1",
     "less-watch-compiler": "^1.16.3",
->>>>>>> e1124bd6
     "patternfly": "^3.9.0",
     "react": "^17.0.2",
     "react-app-rewired": "^2.2.1",
