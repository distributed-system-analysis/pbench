--- conflicted
+++ resolved
@@ -29,10 +29,7 @@
     [publicData, onFilter]
   );
   const [page, setPage] = useState(CONSTANTS.START_PAGE_NUMBER);
-<<<<<<< HEAD
-=======
 
->>>>>>> a74911d4
   return (
     <>
       {filteredDatasets.length > 0 && (
